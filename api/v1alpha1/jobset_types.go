--- conflicted
+++ resolved
@@ -15,10 +15,6 @@
 
 import (
 	batchv1 "k8s.io/api/batch/v1"
-<<<<<<< HEAD
-	corev1 "k8s.io/api/core/v1"
-=======
->>>>>>> 9a2bb053
 	metav1 "k8s.io/apimachinery/pkg/apis/meta/v1"
 )
 
@@ -28,28 +24,13 @@
 // JobSetSpec defines the desired state of JobSet
 type JobSetSpec struct {
 	// Jobs is the group of jobs that will form the set.
-<<<<<<< HEAD
-	Jobs []JobTemplate `json:"jobs"`
-
-	// If sequentialStartup if set, then spec.jobs will be created one at a time
-	// according to their order in the list. A job is created only after
-	// the pods of the previous one are Ready.
-	SequentialStartup bool `json:"sequentialStartup,omitempty"`
-=======
 	// +listType=map
 	// +listMapKey=name
 	Jobs []JobTemplate `json:"jobs"`
->>>>>>> 9a2bb053
 }
 
 // JobSetStatus defines the observed state of JobSet
 type JobSetStatus struct {
-<<<<<<< HEAD
-	// A list of pointers to currently running jobs.
-	// +optional
-	Active []corev1.ObjectReference `json:"active,omitempty"`
-=======
->>>>>>> 9a2bb053
 }
 
 // +kubebuilder:object:root=true
@@ -74,24 +55,13 @@
 	// for the Job name.
 	Name string `json:"name"`
 	// Template defines the template of the Job that will be created.
-<<<<<<< HEAD
-	Template *batchv1.JobTemplateSpec `json:"template,omitempty"`
-=======
 	Template batchv1.JobTemplateSpec `json:"template,omitempty"`
->>>>>>> 9a2bb053
 	// Network defines the networking options for the job.
 	Network *Network `json:"network"`
 }
 type Network struct {
-<<<<<<< HEAD
-	// HeadlessService determines if a headless service will be created for
-	// the associated job. The service name is the same as the JobSet name,
-	// which will also be set in the field spec.jobs[*].template.spec.subdomain.
-	HeadlessService bool `json:"headlessService"`
-=======
 	// EnableDNSHostnames allows pods to be reached via their hostnames.
-	EnableDNSHostnames bool `json:"enableDNSHostnames"`
->>>>>>> 9a2bb053
+	EnableDNSHostnames *bool `json:"enableDNSHostnames"`
 }
 
 func init() {
